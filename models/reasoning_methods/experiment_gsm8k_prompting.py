--- conflicted
+++ resolved
@@ -7,11 +7,7 @@
 import csv
 
 # Configuration
-<<<<<<< HEAD
 MODEL_NAME = "meta-llama/Llama-3.2-1B"
-=======
-MODEL_NAME = "meta-llama/Llama-3.2-3B-Instruct"
->>>>>>> 4a5b3e2b
 BATCH_SIZE = 1
 MAX_NEW_TOKENS = 512
 TEMPERATURE = 0.5
@@ -24,13 +20,7 @@
 DEBUG = False  # Set to True to enable debug prints
 
 # Simple question prompt
-<<<<<<< HEAD
 PROMPT_TEMPLATE = """Problem: {question}\n\nSolve the problem, then conclude it with 'The final answer is: <insert your answer here>'.\n\nAnswer: """
-=======
-PROMPT_TEMPLATE = """Solve the following Question.
-Question: {question}
-"""
->>>>>>> 4a5b3e2b
 
 # Large Language Models are Zero-Shot Reasoners: https://arxiv.org/abs/2205.11916
 PROMPT_TEMPLATE1 = """Problem: {question}\n\nSolve the problem step-by-step, then conclude it with 'The final answer is: <insert your answer here>'.\n\nLet's think step by step: 
@@ -45,12 +35,6 @@
 \n\nFinally conclude your answer with 'The final answer is: <insert your answer here>'.\n\nAnswer: """
 
 
-PROMPT_TEMPLATES = {
-    "PROMPT_TEMPLATE": PROMPT_TEMPLATE,
-    "PROMPT_TEMPLATE1": PROMPT_TEMPLATE1,
-    "PROMPT_TEMPLATE2": PROMPT_TEMPLATE2,
-    "PROMPT_TEMPLATE3": PROMPT_TEMPLATE3
-}
 
 def extract_numeric_answer(generated_text):
     """
@@ -137,33 +121,28 @@
     model.eval()
 
     # Create a pipeline for reasoning tasks
-<<<<<<< HEAD
     pipe = pipeline(
         "text-generation", 
         model=MODEL_NAME, 
         device=DEVICE,
         use_cache=True,
     )
-=======
-    pipe = pipeline("text-generation", model="meta-llama/Llama-3.2-1B-Instruct", device=0 if DEVICE == "cuda" else -1)
->>>>>>> 4a5b3e2b
 
     # Get the eos_token_id from the tokenizer
     eos_token_id = pipe.tokenizer.eos_token_id
 
-<<<<<<< HEAD
-    # Evaluate with progress bar
-    correct = 0
-    total = 0
-    results = []  # To store results for CSV
-
-    for example in tqdm(test_dataset, desc="Processing examples"):
-        question = example["question"]
-        gold_answer = example["answer"].strip()
-
-        # Extract the final numeric answer from the gold answer
-        gold_numbers = re.findall(r"[-+]?\d*\.\d+|\d+", gold_answer)
-        gold_final = gold_numbers[-1].strip() if gold_numbers else None
+    for template_name, prompt_template in PROMPT_TEMPLATES.items():
+        correct = 0
+        total = 0
+        results = []  # To store results for CSV
+
+        for example in tqdm(test_dataset, desc=f"Processing examples with {template_name}"):
+            question = example["question"]
+            gold_answer = example["answer"].strip()
+
+            # Extract the final numeric answer from the gold answer
+            gold_numbers = re.findall(r"[-+]?\d*\.\d+|\d+", gold_answer)
+            gold_final = gold_numbers[-1].strip() if gold_numbers else None
 
         prompt = PROMPT_TEMPLATE.format(question=question)
         # Generate answer with explicit pad_token_id
@@ -218,73 +197,6 @@
             "is_correct": is_correct
         })
 
-    final_accuracy = correct / total if total > 0 else 0.0
-    print(f"Final Accuracy on GSM8K test set: {final_accuracy:.2%}")
-
-    # Print the total number of correct answers
-    print(f"Total Correct Answers: {correct}")
-
-    # Ensure the results directory exists
-    os.makedirs('results', exist_ok=True)
-
-    # Save results to CSV in the specified directory
-    csv_file_path = os.path.join('results', 'gsm8k_prompting_results.csv')
-    with open(csv_file_path, mode='w', newline='') as file:
-        writer = csv.DictWriter(file, fieldnames=["question", "prompt", "generated_text", "pred_answer", "gold_answer", "is_correct"])
-        writer.writeheader()
-        writer.writerows(results)
-=======
-    for template_name, prompt_template in PROMPT_TEMPLATES.items():
-        correct = 0
-        total = 0
-        results = []  # To store results for CSV
-
-        for example in tqdm(test_dataset, desc=f"Processing examples with {template_name}"):
-            question = example["question"]
-            gold_answer = example["answer"].strip()
-
-            # Extract the final numeric answer from the gold answer
-            gold_numbers = re.findall(r"[-+]?\d*\.\d+|\d+", gold_answer)
-            gold_final = gold_numbers[-1].strip() if gold_numbers else None
-
-            prompt = prompt_template.format(question=question)
-            outputs = pipe(
-                prompt,
-                max_new_tokens=MAX_NEW_TOKENS,
-                temperature=TEMPERATURE,
-                top_p=TOP_P,
-                top_k=TOP_K,
-                do_sample=DO_SAMPLE,
-                num_return_sequences=NUM_RETURN_SEQUENCES,
-                pad_token_id=eos_token_id
-            )
-            generated_text = outputs[0]["generated_text"]
-            pred_answer = extract_numeric_answer(generated_text)
-
-            # Compare prediction to gold_final
-            is_correct = False
-            if pred_answer is not None and gold_final is not None:
-                try:
-                    pred_num = float(pred_answer.replace(",", ""))
-                    gold_num = float(gold_final.replace(",", ""))
-                    if abs(pred_num - gold_num) < 1e-7:
-                        correct += 1
-                        is_correct = True
-                except ValueError:
-                    pass
-
-            total += 1
-
-            # Store the result for CSV
-            results.append({
-                "question": question,
-                "prompt": prompt,
-                "generated_text": generated_text,
-                "pred_answer": pred_answer,
-                "gold_answer": gold_final,
-                "is_correct": is_correct
-            })
-
         final_accuracy = correct / total if total > 0 else 0.0
         print(f"Final Accuracy of {template_name} on GSM8K test set: {final_accuracy:.2%}")
         print(f"Total Correct Answers: {correct}/{total} Questions")
@@ -304,7 +216,6 @@
         with open(txt_file_path, mode='w') as file:
             file.write(f"Final Accuracy of {template_name} on GSM8K test set: {final_accuracy:.2%}\n")
             file.write(f"Total Correct Answers: {correct}/{total} Questions\n")
->>>>>>> 4a5b3e2b
 
 if __name__ == "__main__":
     main()